--- conflicted
+++ resolved
@@ -54,21 +54,13 @@
         """
         Return the appropriate serializer for the link termination model.
         """
-<<<<<<< HEAD
         if not obj.link_peers:
             return []
 
         # Return serialized peer termination objects
-        serializer = get_serializer_for_model(obj.link_peers[0], prefix='Nested')
+        serializer = get_serializer_for_model(obj.link_peers[0], prefix=NESTED_SERIALIZER_PREFIX)
         context = {'request': self.context['request']}
         return serializer(obj.link_peers, context=context, many=True).data
-=======
-        if obj._link_peer is not None:
-            serializer = get_serializer_for_model(obj._link_peer, prefix=NESTED_SERIALIZER_PREFIX)
-            context = {'request': self.context['request']}
-            return serializer(obj._link_peer, context=context).data
-        return None
->>>>>>> 383918d8
 
     @swagger_serializer_method(serializer_or_field=serializers.BooleanField)
     def get__occupied(self, obj):
@@ -92,13 +84,8 @@
         """
         Return the appropriate serializer for the type of connected object.
         """
-<<<<<<< HEAD
         if endpoints := obj.connected_endpoints:
-            serializer = get_serializer_for_model(endpoints[0], prefix='Nested')
-=======
-        if obj._path is not None and obj._path.destination is not None:
-            serializer = get_serializer_for_model(obj._path.destination, prefix=NESTED_SERIALIZER_PREFIX)
->>>>>>> 383918d8
+            serializer = get_serializer_for_model(endpoints[0], prefix=NESTED_SERIALIZER_PREFIX)
             context = {'request': self.context['request']}
             return serializer(endpoints, many=True, context=context).data
 
@@ -1022,32 +1009,6 @@
             'length', 'length_unit', 'tags', 'custom_fields', 'created', 'last_updated',
         ]
 
-<<<<<<< HEAD
-=======
-    def _get_termination(self, obj, side):
-        """
-        Serialize a nested representation of a termination.
-        """
-        if side.lower() not in ['a', 'b']:
-            raise ValueError("Termination side must be either A or B.")
-        termination = getattr(obj, 'termination_{}'.format(side.lower()))
-        if termination is None:
-            return None
-        serializer = get_serializer_for_model(termination, prefix=NESTED_SERIALIZER_PREFIX)
-        context = {'request': self.context['request']}
-        data = serializer(termination, context=context).data
-
-        return data
-
-    @swagger_serializer_method(serializer_or_field=serializers.DictField)
-    def get_termination_a(self, obj):
-        return self._get_termination(obj, 'a')
-
-    @swagger_serializer_method(serializer_or_field=serializers.DictField)
-    def get_termination_b(self, obj):
-        return self._get_termination(obj, 'b')
-
->>>>>>> 383918d8
 
 class TracedCableSerializer(serializers.ModelSerializer):
     """
@@ -1076,20 +1037,11 @@
         ]
 
     @swagger_serializer_method(serializer_or_field=serializers.DictField)
-<<<<<<< HEAD
     def get_termination(self, obj):
-        serializer = get_serializer_for_model(obj.termination, prefix='Nested')
-=======
-    def get_origin(self, obj):
-        """
-        Return the appropriate serializer for the origin.
-        """
-        serializer = get_serializer_for_model(obj.origin, prefix=NESTED_SERIALIZER_PREFIX)
->>>>>>> 383918d8
+        serializer = get_serializer_for_model(obj.termination, prefix=NESTED_SERIALIZER_PREFIX)
         context = {'request': self.context['request']}
         return serializer(obj.termination, context=context).data
 
-<<<<<<< HEAD
 
 class CablePathSerializer(serializers.ModelSerializer):
     path = serializers.SerializerMethodField(read_only=True)
@@ -1097,29 +1049,12 @@
     class Meta:
         model = CablePath
         fields = ['id', 'path', 'is_active', 'is_complete', 'is_split']
-=======
-    @swagger_serializer_method(serializer_or_field=serializers.DictField)
-    def get_destination(self, obj):
-        """
-        Return the appropriate serializer for the destination, if any.
-        """
-        if obj.destination_id is not None:
-            serializer = get_serializer_for_model(obj.destination, prefix=NESTED_SERIALIZER_PREFIX)
-            context = {'request': self.context['request']}
-            return serializer(obj.destination, context=context).data
-        return None
->>>>>>> 383918d8
 
     @swagger_serializer_method(serializer_or_field=serializers.ListField)
     def get_path(self, obj):
         ret = []
-<<<<<<< HEAD
         for nodes in obj.path_objects:
-            serializer = get_serializer_for_model(nodes[0], prefix='Nested')
-=======
-        for node in obj.get_path():
-            serializer = get_serializer_for_model(node, prefix=NESTED_SERIALIZER_PREFIX)
->>>>>>> 383918d8
+            serializer = get_serializer_for_model(nodes[0], prefix=NESTED_SERIALIZER_PREFIX)
             context = {'request': self.context['request']}
             ret.append(serializer(nodes, context=context, many=True).data)
         return ret
