--- conflicted
+++ resolved
@@ -210,13 +210,8 @@
 # Console ports
 #
 
-<<<<<<< HEAD
-@extras_features('custom_fields', 'export_templates', 'webhooks')
+@extras_features('custom_fields', 'custom_links', 'export_templates', 'webhooks')
 class ConsolePort(ComponentModel, CableTermination, PathEndpoint):
-=======
-@extras_features('export_templates', 'webhooks', 'custom_links')
-class ConsolePort(CableTermination, PathEndpoint, ComponentModel):
->>>>>>> 9990fd25
     """
     A physical console port within a Device. ConsolePorts connect to ConsoleServerPorts.
     """
@@ -259,13 +254,8 @@
 # Console server ports
 #
 
-<<<<<<< HEAD
-@extras_features('custom_fields', 'export_templates', 'webhooks')
+@extras_features('custom_fields', 'custom_links', 'export_templates', 'webhooks')
 class ConsoleServerPort(ComponentModel, CableTermination, PathEndpoint):
-=======
-@extras_features('webhooks', 'custom_links')
-class ConsoleServerPort(CableTermination, PathEndpoint, ComponentModel):
->>>>>>> 9990fd25
     """
     A physical port within a Device (typically a designated console server) which provides access to ConsolePorts.
     """
@@ -308,13 +298,8 @@
 # Power ports
 #
 
-<<<<<<< HEAD
-@extras_features('custom_fields', 'export_templates', 'webhooks')
+@extras_features('custom_fields', 'custom_links', 'export_templates', 'webhooks')
 class PowerPort(ComponentModel, CableTermination, PathEndpoint):
-=======
-@extras_features('export_templates', 'webhooks', 'custom_links')
-class PowerPort(CableTermination, PathEndpoint, ComponentModel):
->>>>>>> 9990fd25
     """
     A physical power supply (intake) port within a Device. PowerPorts connect to PowerOutlets.
     """
@@ -425,13 +410,8 @@
 # Power outlets
 #
 
-<<<<<<< HEAD
-@extras_features('custom_fields', 'export_templates', 'webhooks')
+@extras_features('custom_fields', 'custom_links', 'export_templates', 'webhooks')
 class PowerOutlet(ComponentModel, CableTermination, PathEndpoint):
-=======
-@extras_features('webhooks', 'custom_links')
-class PowerOutlet(CableTermination, PathEndpoint, ComponentModel):
->>>>>>> 9990fd25
     """
     A physical power outlet (output) within a Device which provides power to a PowerPort.
     """
@@ -531,13 +511,8 @@
         return super().save(*args, **kwargs)
 
 
-<<<<<<< HEAD
-@extras_features('custom_fields', 'export_templates', 'webhooks')
+@extras_features('custom_fields', 'custom_links', 'export_templates', 'webhooks')
 class Interface(ComponentModel, BaseInterface, CableTermination, PathEndpoint):
-=======
-@extras_features('export_templates', 'webhooks', 'custom_links')
-class Interface(CableTermination, PathEndpoint, ComponentModel, BaseInterface):
->>>>>>> 9990fd25
     """
     A network interface within a Device. A physical Interface can connect to exactly one other Interface.
     """
@@ -709,13 +684,8 @@
 # Pass-through ports
 #
 
-<<<<<<< HEAD
-@extras_features('custom_fields', 'export_templates', 'webhooks')
+@extras_features('custom_fields', 'custom_links', 'export_templates', 'webhooks')
 class FrontPort(ComponentModel, CableTermination):
-=======
-@extras_features('webhooks', 'custom_links')
-class FrontPort(CableTermination, ComponentModel):
->>>>>>> 9990fd25
     """
     A pass-through port on the front of a Device.
     """
@@ -780,13 +750,8 @@
             })
 
 
-<<<<<<< HEAD
-@extras_features('custom_fields', 'export_templates', 'webhooks')
+@extras_features('custom_fields', 'custom_links', 'export_templates', 'webhooks')
 class RearPort(ComponentModel, CableTermination):
-=======
-@extras_features('webhooks', 'custom_links')
-class RearPort(CableTermination, ComponentModel):
->>>>>>> 9990fd25
     """
     A pass-through port on the rear of a Device.
     """
@@ -839,11 +804,7 @@
 # Device bays
 #
 
-<<<<<<< HEAD
-@extras_features('custom_fields', 'export_templates', 'webhooks')
-=======
-@extras_features('webhooks', 'custom_links')
->>>>>>> 9990fd25
+@extras_features('custom_fields', 'custom_links', 'export_templates', 'webhooks')
 class DeviceBay(ComponentModel):
     """
     An empty space within a Device which can house a child device
@@ -903,11 +864,7 @@
 # Inventory items
 #
 
-<<<<<<< HEAD
-@extras_features('custom_fields', 'export_templates', 'webhooks')
-=======
-@extras_features('export_templates', 'webhooks', 'custom_links')
->>>>>>> 9990fd25
+@extras_features('custom_fields', 'custom_links', 'export_templates', 'webhooks')
 class InventoryItem(MPTTModel, ComponentModel):
     """
     An InventoryItem represents a serialized piece of hardware within a Device, such as a line card or power supply.
