from django.contrib.contenttypes.fields import GenericForeignKey, GenericRelation
from django.contrib.contenttypes.models import ContentType
from django.core.exceptions import ObjectDoesNotExist, ValidationError
from django.core.validators import MaxValueValidator, MinValueValidator
from django.db import models
from django.db.models import Sum
from django.urls import reverse
from mptt.models import MPTTModel, TreeForeignKey

from dcim.choices import *
from dcim.constants import *
from dcim.fields import MACAddressField
from dcim.svg import CableTraceSVG
from extras.utils import extras_features
from netbox.models import PrimaryModel
from utilities.fields import ColorField, NaturalOrderingField
from utilities.mptt import TreeManager
from utilities.ordering import naturalize_interface
from utilities.querysets import RestrictedQuerySet
from utilities.query_functions import CollateAsChar


__all__ = (
    'BaseInterface',
    'CableTermination',
    'ConsolePort',
    'ConsoleServerPort',
    'DeviceBay',
    'FrontPort',
    'Interface',
    'InventoryItem',
    'PathEndpoint',
    'PowerOutlet',
    'PowerPort',
    'RearPort',
)


class ComponentModel(PrimaryModel):
    """
    An abstract model inherited by any model which has a parent Device.
    """
    device = models.ForeignKey(
        to='dcim.Device',
        on_delete=models.CASCADE,
        related_name='%(class)ss'
    )
    name = models.CharField(
        max_length=64
    )
    _name = NaturalOrderingField(
        target_field='name',
        max_length=100,
        blank=True
    )
    label = models.CharField(
        max_length=64,
        blank=True,
        help_text="Physical label"
    )
    description = models.CharField(
        max_length=200,
        blank=True
    )

    objects = RestrictedQuerySet.as_manager()

    class Meta:
        abstract = True

    def __str__(self):
        if self.label:
            return f"{self.name} ({self.label})"
        return self.name

    def to_objectchange(self, action):
        # Annotate the parent Device
        try:
            device = self.device
        except ObjectDoesNotExist:
            # The parent Device has already been deleted
            device = None
        return super().to_objectchange(action, related_object=device)

    @property
    def parent_object(self):
        return self.device


class CableTermination(models.Model):
    """
    An abstract model inherited by all models to which a Cable can terminate (certain device components, PowerFeed, and
    CircuitTermination instances). The `cable` field indicates the Cable instance which is terminated to this instance.

    `_cable_peer` is a GenericForeignKey used to cache the far-end CableTermination on the local instance; this is a
    shortcut to referencing `cable.termination_b`, for example. `_cable_peer` is set or cleared by the receivers in
    dcim.signals when a Cable instance is created or deleted, respectively.
    """
    cable = models.ForeignKey(
        to='dcim.Cable',
        on_delete=models.SET_NULL,
        related_name='+',
        blank=True,
        null=True
    )
    _cable_peer_type = models.ForeignKey(
        to=ContentType,
        on_delete=models.SET_NULL,
        related_name='+',
        blank=True,
        null=True
    )
    _cable_peer_id = models.PositiveIntegerField(
        blank=True,
        null=True
    )
    _cable_peer = GenericForeignKey(
        ct_field='_cable_peer_type',
        fk_field='_cable_peer_id'
    )
    mark_connected = models.BooleanField(
        default=False,
        help_text="Treat as if a cable is connected"
    )

    # Generic relations to Cable. These ensure that an attached Cable is deleted if the terminated object is deleted.
    _cabled_as_a = GenericRelation(
        to='dcim.Cable',
        content_type_field='termination_a_type',
        object_id_field='termination_a_id'
    )
    _cabled_as_b = GenericRelation(
        to='dcim.Cable',
        content_type_field='termination_b_type',
        object_id_field='termination_b_id'
    )

    class Meta:
        abstract = True

    def clean(self):
        super().clean()

        if self.mark_connected and self.cable_id:
            raise ValidationError({
                "mark_connected": "Cannot mark as connected with a cable attached."
            })

    def get_cable_peer(self):
        return self._cable_peer

    @property
    def _occupied(self):
        return bool(self.mark_connected or self.cable_id)

    @property
    def parent_object(self):
        raise NotImplementedError("CableTermination models must implement parent_object()")


class PathEndpoint(models.Model):
    """
    An abstract model inherited by any CableTermination subclass which represents the end of a CablePath; specifically,
    these include ConsolePort, ConsoleServerPort, PowerPort, PowerOutlet, Interface, and PowerFeed.

    `_path` references the CablePath originating from this instance, if any. It is set or cleared by the receivers in
    dcim.signals in response to changes in the cable path, and complements the `origin` GenericForeignKey field on the
    CablePath model. `_path` should not be accessed directly; rather, use the `path` property.

    `connected_endpoint()` is a convenience method for returning the destination of the associated CablePath, if any.
    """
    _path = models.ForeignKey(
        to='dcim.CablePath',
        on_delete=models.SET_NULL,
        null=True,
        blank=True
    )

    class Meta:
        abstract = True

    def trace(self):
        if self._path is None:
            return []

        # Construct the complete path
        path = [self, *self._path.get_path()]
        if self._path.destination:
            path.append(self._path.destination)
        while len(path) % 3:
            # Pad to ensure we have complete three-tuples (e.g. for paths that end at a RearPort)
            path.insert(-1, None)

        # Return the path as a list of three-tuples (A termination, cable, B termination)
        return list(zip(*[iter(path)] * 3))

    def get_trace_svg(self, base_url=None, width=None):
        if width is not None:
            trace = CableTraceSVG(self, base_url=base_url, width=width)
        else:
            trace = CableTraceSVG(self, base_url=base_url)
        return trace.render()

    @property
    def path(self):
        return self._path

    @property
    def connected_endpoint(self):
        """
        Caching accessor for the attached CablePath's destination (if any)
        """
        if not hasattr(self, '_connected_endpoint'):
            self._connected_endpoint = self._path.destination if self._path else None
        return self._connected_endpoint


#
# Console ports
#

@extras_features('custom_fields', 'custom_links', 'export_templates', 'tags', 'webhooks')
class ConsolePort(ComponentModel, CableTermination, PathEndpoint):
    """
    A physical console port within a Device. ConsolePorts connect to ConsoleServerPorts.
    """
    type = models.CharField(
        max_length=50,
        choices=ConsolePortTypeChoices,
        blank=True,
        help_text='Physical port type'
    )
    speed = models.PositiveIntegerField(
        choices=ConsolePortSpeedChoices,
        blank=True,
        null=True,
        help_text='Port speed in bits per second'
    )

<<<<<<< HEAD
=======
    csv_headers = ['device', 'name', 'label', 'type', 'speed', 'mark_connected', 'description']
    clone_fields = ['device', 'type', 'speed']

>>>>>>> f23dc2d4
    class Meta:
        ordering = ('device', '_name')
        unique_together = ('device', 'name')

    def get_absolute_url(self):
        return reverse('dcim:consoleport', kwargs={'pk': self.pk})


#
# Console server ports
#

@extras_features('custom_fields', 'custom_links', 'export_templates', 'tags', 'webhooks')
class ConsoleServerPort(ComponentModel, CableTermination, PathEndpoint):
    """
    A physical port within a Device (typically a designated console server) which provides access to ConsolePorts.
    """
    type = models.CharField(
        max_length=50,
        choices=ConsolePortTypeChoices,
        blank=True,
        help_text='Physical port type'
    )
    speed = models.PositiveIntegerField(
        choices=ConsolePortSpeedChoices,
        blank=True,
        null=True,
        help_text='Port speed in bits per second'
    )

<<<<<<< HEAD
=======
    csv_headers = ['device', 'name', 'label', 'type', 'speed', 'mark_connected', 'description']
    clone_fields = ['device', 'type', 'speed']

>>>>>>> f23dc2d4
    class Meta:
        ordering = ('device', '_name')
        unique_together = ('device', 'name')

    def get_absolute_url(self):
        return reverse('dcim:consoleserverport', kwargs={'pk': self.pk})


#
# Power ports
#

@extras_features('custom_fields', 'custom_links', 'export_templates', 'tags', 'webhooks')
class PowerPort(ComponentModel, CableTermination, PathEndpoint):
    """
    A physical power supply (intake) port within a Device. PowerPorts connect to PowerOutlets.
    """
    type = models.CharField(
        max_length=50,
        choices=PowerPortTypeChoices,
        blank=True,
        help_text='Physical port type'
    )
    maximum_draw = models.PositiveSmallIntegerField(
        blank=True,
        null=True,
        validators=[MinValueValidator(1)],
        help_text="Maximum power draw (watts)"
    )
    allocated_draw = models.PositiveSmallIntegerField(
        blank=True,
        null=True,
        validators=[MinValueValidator(1)],
        help_text="Allocated power draw (watts)"
    )

<<<<<<< HEAD
=======
    csv_headers = [
        'device', 'name', 'label', 'type', 'mark_connected', 'maximum_draw', 'allocated_draw', 'description',
    ]
    clone_fields = ['device', 'maximum_draw', 'allocated_draw']

>>>>>>> f23dc2d4
    class Meta:
        ordering = ('device', '_name')
        unique_together = ('device', 'name')

    def get_absolute_url(self):
        return reverse('dcim:powerport', kwargs={'pk': self.pk})

    def clean(self):
        super().clean()

        if self.maximum_draw is not None and self.allocated_draw is not None:
            if self.allocated_draw > self.maximum_draw:
                raise ValidationError({
                    'allocated_draw': f"Allocated draw cannot exceed the maximum draw ({self.maximum_draw}W)."
                })

    def get_power_draw(self):
        """
        Return the allocated and maximum power draw (in VA) and child PowerOutlet count for this PowerPort.
        """
        # Calculate aggregate draw of all child power outlets if no numbers have been defined manually
        if self.allocated_draw is None and self.maximum_draw is None:
            poweroutlet_ct = ContentType.objects.get_for_model(PowerOutlet)
            outlet_ids = PowerOutlet.objects.filter(power_port=self).values_list('pk', flat=True)
            utilization = PowerPort.objects.filter(
                _cable_peer_type=poweroutlet_ct,
                _cable_peer_id__in=outlet_ids
            ).aggregate(
                maximum_draw_total=Sum('maximum_draw'),
                allocated_draw_total=Sum('allocated_draw'),
            )
            ret = {
                'allocated': utilization['allocated_draw_total'] or 0,
                'maximum': utilization['maximum_draw_total'] or 0,
                'outlet_count': len(outlet_ids),
                'legs': [],
            }

            # Calculate per-leg aggregates for three-phase feeds
            if getattr(self._cable_peer, 'phase', None) == PowerFeedPhaseChoices.PHASE_3PHASE:
                for leg, leg_name in PowerOutletFeedLegChoices:
                    outlet_ids = PowerOutlet.objects.filter(power_port=self, feed_leg=leg).values_list('pk', flat=True)
                    utilization = PowerPort.objects.filter(
                        _cable_peer_type=poweroutlet_ct,
                        _cable_peer_id__in=outlet_ids
                    ).aggregate(
                        maximum_draw_total=Sum('maximum_draw'),
                        allocated_draw_total=Sum('allocated_draw'),
                    )
                    ret['legs'].append({
                        'name': leg_name,
                        'allocated': utilization['allocated_draw_total'] or 0,
                        'maximum': utilization['maximum_draw_total'] or 0,
                        'outlet_count': len(outlet_ids),
                    })

            return ret

        # Default to administratively defined values
        return {
            'allocated': self.allocated_draw or 0,
            'maximum': self.maximum_draw or 0,
            'outlet_count': PowerOutlet.objects.filter(power_port=self).count(),
            'legs': [],
        }


#
# Power outlets
#

@extras_features('custom_fields', 'custom_links', 'export_templates', 'tags', 'webhooks')
class PowerOutlet(ComponentModel, CableTermination, PathEndpoint):
    """
    A physical power outlet (output) within a Device which provides power to a PowerPort.
    """
    type = models.CharField(
        max_length=50,
        choices=PowerOutletTypeChoices,
        blank=True,
        help_text='Physical port type'
    )
    power_port = models.ForeignKey(
        to='dcim.PowerPort',
        on_delete=models.SET_NULL,
        blank=True,
        null=True,
        related_name='poweroutlets'
    )
    feed_leg = models.CharField(
        max_length=50,
        choices=PowerOutletFeedLegChoices,
        blank=True,
        help_text="Phase (for three-phase feeds)"
    )

<<<<<<< HEAD
=======
    csv_headers = ['device', 'name', 'label', 'type', 'mark_connected', 'power_port', 'feed_leg', 'description']
    clone_fields = ['device', 'type', 'power_port', 'feed_leg']

>>>>>>> f23dc2d4
    class Meta:
        ordering = ('device', '_name')
        unique_together = ('device', 'name')

    def get_absolute_url(self):
        return reverse('dcim:poweroutlet', kwargs={'pk': self.pk})

    def clean(self):
        super().clean()

        # Validate power port assignment
        if self.power_port and self.power_port.device != self.device:
            raise ValidationError(
                "Parent power port ({}) must belong to the same device".format(self.power_port)
            )


#
# Interfaces
#

class BaseInterface(models.Model):
    """
    Abstract base class for fields shared by dcim.Interface and virtualization.VMInterface.
    """
    enabled = models.BooleanField(
        default=True
    )
    mac_address = MACAddressField(
        null=True,
        blank=True,
        verbose_name='MAC Address'
    )
    mtu = models.PositiveIntegerField(
        blank=True,
        null=True,
        validators=[
            MinValueValidator(INTERFACE_MTU_MIN),
            MaxValueValidator(INTERFACE_MTU_MAX)
        ],
        verbose_name='MTU'
    )
    mode = models.CharField(
        max_length=50,
        choices=InterfaceModeChoices,
        blank=True
    )

    class Meta:
        abstract = True

    def save(self, *args, **kwargs):

        # Remove untagged VLAN assignment for non-802.1Q interfaces
        if not self.mode:
            self.untagged_vlan = None

        # Only "tagged" interfaces may have tagged VLANs assigned. ("tagged all" implies all VLANs are assigned.)
        if self.pk and self.mode != InterfaceModeChoices.MODE_TAGGED:
            self.tagged_vlans.clear()

        return super().save(*args, **kwargs)

    @property
    def count_ipaddresses(self):
        return self.ip_addresses.count()


@extras_features('custom_fields', 'custom_links', 'export_templates', 'tags', 'webhooks')
class Interface(ComponentModel, BaseInterface, CableTermination, PathEndpoint):
    """
    A network interface within a Device. A physical Interface can connect to exactly one other Interface.
    """
    # Override ComponentModel._name to specify naturalize_interface function
    _name = NaturalOrderingField(
        target_field='name',
        naturalize_function=naturalize_interface,
        max_length=100,
        blank=True
    )
    parent = models.ForeignKey(
        to='self',
        on_delete=models.SET_NULL,
        related_name='child_interfaces',
        null=True,
        blank=True,
        verbose_name='Parent interface'
    )
    lag = models.ForeignKey(
        to='self',
        on_delete=models.SET_NULL,
        related_name='member_interfaces',
        null=True,
        blank=True,
        verbose_name='Parent LAG'
    )
    type = models.CharField(
        max_length=50,
        choices=InterfaceTypeChoices
    )
    mgmt_only = models.BooleanField(
        default=False,
        verbose_name='Management only',
        help_text='This interface is used only for out-of-band management'
    )
    untagged_vlan = models.ForeignKey(
        to='ipam.VLAN',
        on_delete=models.SET_NULL,
        related_name='interfaces_as_untagged',
        null=True,
        blank=True,
        verbose_name='Untagged VLAN'
    )
    tagged_vlans = models.ManyToManyField(
        to='ipam.VLAN',
        related_name='interfaces_as_tagged',
        blank=True,
        verbose_name='Tagged VLANs'
    )
    ip_addresses = GenericRelation(
        to='ipam.IPAddress',
        content_type_field='assigned_object_type',
        object_id_field='assigned_object_id',
        related_query_name='interface'
    )

<<<<<<< HEAD
=======
    csv_headers = [
        'device', 'name', 'label', 'parent', 'lag', 'type', 'enabled', 'mark_connected', 'mac_address', 'mtu',
        'mgmt_only', 'description', 'mode',
    ]
    clone_fields = ['device', 'parent', 'lag', 'type', 'mgmt_only']

>>>>>>> f23dc2d4
    class Meta:
        ordering = ('device', CollateAsChar('_name'))
        unique_together = ('device', 'name')

    def get_absolute_url(self):
        return reverse('dcim:interface', kwargs={'pk': self.pk})

    def clean(self):
        super().clean()

        # Virtual interfaces cannot be connected
        if not self.is_connectable and self.cable:
            raise ValidationError({
                'type': f"{self.get_type_display()} interfaces cannot have a cable attached."
            })

        # Non-connectable interfaces cannot be marked as connected
        if not self.is_connectable and self.mark_connected:
            raise ValidationError({
                'mark_connected': f"{self.get_type_display()} interfaces cannot be marked as connected."
            })

        # An interface's parent must belong to the same device or virtual chassis
        if self.parent and self.parent.device != self.device:
            if self.device.virtual_chassis is None:
                raise ValidationError({
                    'parent': f"The selected parent interface ({self.parent}) belongs to a different device "
                              f"({self.parent.device})."
                })
            elif self.parent.device.virtual_chassis != self.parent.virtual_chassis:
                raise ValidationError({
                    'parent': f"The selected parent interface ({self.parent}) belongs to {self.parent.device}, which "
                              f"is not part of virtual chassis {self.device.virtual_chassis}."
                })

        # An interface cannot be its own parent
        if self.pk and self.parent_id == self.pk:
            raise ValidationError({'parent': "An interface cannot be its own parent."})

        # A physical interface cannot have a parent interface
        if self.type != InterfaceTypeChoices.TYPE_VIRTUAL and self.parent is not None:
            raise ValidationError({'parent': "Only virtual interfaces may be assigned to a parent interface."})

        # An interface's LAG must belong to the same device or virtual chassis
        if self.lag and self.lag.device != self.device:
            if self.device.virtual_chassis is None:
                raise ValidationError({
                    'lag': f"The selected LAG interface ({self.lag}) belongs to a different device ({self.lag.device})."
                })
            elif self.lag.device.virtual_chassis != self.device.virtual_chassis:
                raise ValidationError({
                    'lag': f"The selected LAG interface ({self.lag}) belongs to {self.lag.device}, which is not part "
                           f"of virtual chassis {self.device.virtual_chassis}."
                })

        # A virtual interface cannot have a parent LAG
        if self.type == InterfaceTypeChoices.TYPE_VIRTUAL and self.lag is not None:
            raise ValidationError({'lag': "Virtual interfaces cannot have a parent LAG interface."})

        # A LAG interface cannot be its own parent
        if self.pk and self.lag_id == self.pk:
            raise ValidationError({'lag': "A LAG interface cannot be its own parent."})

        # Validate untagged VLAN
        if self.untagged_vlan and self.untagged_vlan.site not in [self.device.site, None]:
            raise ValidationError({
                'untagged_vlan': "The untagged VLAN ({}) must belong to the same site as the interface's parent "
                                 "device, or it must be global".format(self.untagged_vlan)
            })

    @property
    def is_connectable(self):
        return self.type not in NONCONNECTABLE_IFACE_TYPES

    @property
    def is_virtual(self):
        return self.type in VIRTUAL_IFACE_TYPES

    @property
    def is_wireless(self):
        return self.type in WIRELESS_IFACE_TYPES

    @property
    def is_lag(self):
        return self.type == InterfaceTypeChoices.TYPE_LAG


#
# Pass-through ports
#

@extras_features('custom_fields', 'custom_links', 'export_templates', 'tags', 'webhooks')
class FrontPort(ComponentModel, CableTermination):
    """
    A pass-through port on the front of a Device.
    """
    type = models.CharField(
        max_length=50,
        choices=PortTypeChoices
    )
    color = ColorField(
        blank=True
    )
    rear_port = models.ForeignKey(
        to='dcim.RearPort',
        on_delete=models.CASCADE,
        related_name='frontports'
    )
    rear_port_position = models.PositiveSmallIntegerField(
        default=1,
        validators=[
            MinValueValidator(REARPORT_POSITIONS_MIN),
            MaxValueValidator(REARPORT_POSITIONS_MAX)
        ]
    )

<<<<<<< HEAD
=======
    csv_headers = [
        'device', 'name', 'label', 'type', 'mark_connected', 'rear_port', 'rear_port_position', 'description',
    ]
    clone_fields = ['device', 'type']

>>>>>>> f23dc2d4
    class Meta:
        ordering = ('device', '_name')
        unique_together = (
            ('device', 'name'),
            ('rear_port', 'rear_port_position'),
        )

    def get_absolute_url(self):
        return reverse('dcim:frontport', kwargs={'pk': self.pk})

    def clean(self):
        super().clean()

        # Validate rear port assignment
        if self.rear_port.device != self.device:
            raise ValidationError({
                "rear_port": f"Rear port ({self.rear_port}) must belong to the same device"
            })

        # Validate rear port position assignment
        if self.rear_port_position > self.rear_port.positions:
            raise ValidationError({
                "rear_port_position": f"Invalid rear port position ({self.rear_port_position}): Rear port "
                                      f"{self.rear_port.name} has only {self.rear_port.positions} positions"
            })


@extras_features('custom_fields', 'custom_links', 'export_templates', 'tags', 'webhooks')
class RearPort(ComponentModel, CableTermination):
    """
    A pass-through port on the rear of a Device.
    """
    type = models.CharField(
        max_length=50,
        choices=PortTypeChoices
    )
    color = ColorField(
        blank=True
    )
    positions = models.PositiveSmallIntegerField(
        default=1,
        validators=[
            MinValueValidator(REARPORT_POSITIONS_MIN),
            MaxValueValidator(REARPORT_POSITIONS_MAX)
        ]
    )
    clone_fields = ['device', 'type', 'positions']

    class Meta:
        ordering = ('device', '_name')
        unique_together = ('device', 'name')

    def get_absolute_url(self):
        return reverse('dcim:rearport', kwargs={'pk': self.pk})

    def clean(self):
        super().clean()

        # Check that positions count is greater than or equal to the number of associated FrontPorts
        frontport_count = self.frontports.count()
        if self.positions < frontport_count:
            raise ValidationError({
                "positions": f"The number of positions cannot be less than the number of mapped front ports "
                             f"({frontport_count})"
            })


#
# Device bays
#

@extras_features('custom_fields', 'custom_links', 'export_templates', 'tags', 'webhooks')
class DeviceBay(ComponentModel):
    """
    An empty space within a Device which can house a child device
    """
    installed_device = models.OneToOneField(
        to='dcim.Device',
        on_delete=models.SET_NULL,
        related_name='parent_bay',
        blank=True,
        null=True
    )

<<<<<<< HEAD
=======
    csv_headers = ['device', 'name', 'label', 'installed_device', 'description']
    clone_fields = ['device']

>>>>>>> f23dc2d4
    class Meta:
        ordering = ('device', '_name')
        unique_together = ('device', 'name')

    def get_absolute_url(self):
        return reverse('dcim:devicebay', kwargs={'pk': self.pk})

    def clean(self):
        super().clean()

        # Validate that the parent Device can have DeviceBays
        if not self.device.device_type.is_parent_device:
            raise ValidationError("This type of device ({}) does not support device bays.".format(
                self.device.device_type
            ))

        # Cannot install a device into itself, obviously
        if self.device == self.installed_device:
            raise ValidationError("Cannot install a device into itself.")

        # Check that the installed device is not already installed elsewhere
        if self.installed_device:
            current_bay = DeviceBay.objects.filter(installed_device=self.installed_device).first()
            if current_bay and current_bay != self:
                raise ValidationError({
                    'installed_device': "Cannot install the specified device; device is already installed in {}".format(
                        current_bay
                    )
                })


#
# Inventory items
#

@extras_features('custom_fields', 'custom_links', 'export_templates', 'tags', 'webhooks')
class InventoryItem(MPTTModel, ComponentModel):
    """
    An InventoryItem represents a serialized piece of hardware within a Device, such as a line card or power supply.
    InventoryItems are used only for inventory purposes.
    """
    parent = TreeForeignKey(
        to='self',
        on_delete=models.CASCADE,
        related_name='child_items',
        blank=True,
        null=True,
        db_index=True
    )
    manufacturer = models.ForeignKey(
        to='dcim.Manufacturer',
        on_delete=models.PROTECT,
        related_name='inventory_items',
        blank=True,
        null=True
    )
    part_id = models.CharField(
        max_length=50,
        verbose_name='Part ID',
        blank=True,
        help_text='Manufacturer-assigned part identifier'
    )
    serial = models.CharField(
        max_length=50,
        verbose_name='Serial number',
        blank=True
    )
    asset_tag = models.CharField(
        max_length=50,
        unique=True,
        blank=True,
        null=True,
        verbose_name='Asset tag',
        help_text='A unique tag used to identify this item'
    )
    discovered = models.BooleanField(
        default=False,
        help_text='This item was automatically discovered'
    )

    objects = TreeManager()

<<<<<<< HEAD
=======
    csv_headers = [
        'device', 'name', 'label', 'manufacturer', 'part_id', 'serial', 'asset_tag', 'discovered', 'description',
    ]
    clone_fields = ['device', 'parent', 'manufacturer', 'part_id']

>>>>>>> f23dc2d4
    class Meta:
        ordering = ('device__id', 'parent__id', '_name')
        unique_together = ('device', 'parent', 'name')

    def get_absolute_url(self):
        return reverse('dcim:inventoryitem', kwargs={'pk': self.pk})<|MERGE_RESOLUTION|>--- conflicted
+++ resolved
@@ -237,12 +237,8 @@
         help_text='Port speed in bits per second'
     )
 
-<<<<<<< HEAD
-=======
-    csv_headers = ['device', 'name', 'label', 'type', 'speed', 'mark_connected', 'description']
     clone_fields = ['device', 'type', 'speed']
 
->>>>>>> f23dc2d4
     class Meta:
         ordering = ('device', '_name')
         unique_together = ('device', 'name')
@@ -273,12 +269,8 @@
         help_text='Port speed in bits per second'
     )
 
-<<<<<<< HEAD
-=======
-    csv_headers = ['device', 'name', 'label', 'type', 'speed', 'mark_connected', 'description']
     clone_fields = ['device', 'type', 'speed']
 
->>>>>>> f23dc2d4
     class Meta:
         ordering = ('device', '_name')
         unique_together = ('device', 'name')
@@ -315,14 +307,8 @@
         help_text="Allocated power draw (watts)"
     )
 
-<<<<<<< HEAD
-=======
-    csv_headers = [
-        'device', 'name', 'label', 'type', 'mark_connected', 'maximum_draw', 'allocated_draw', 'description',
-    ]
     clone_fields = ['device', 'maximum_draw', 'allocated_draw']
 
->>>>>>> f23dc2d4
     class Meta:
         ordering = ('device', '_name')
         unique_together = ('device', 'name')
@@ -419,12 +405,8 @@
         help_text="Phase (for three-phase feeds)"
     )
 
-<<<<<<< HEAD
-=======
-    csv_headers = ['device', 'name', 'label', 'type', 'mark_connected', 'power_port', 'feed_leg', 'description']
     clone_fields = ['device', 'type', 'power_port', 'feed_leg']
 
->>>>>>> f23dc2d4
     class Meta:
         ordering = ('device', '_name')
         unique_together = ('device', 'name')
@@ -551,15 +533,8 @@
         related_query_name='interface'
     )
 
-<<<<<<< HEAD
-=======
-    csv_headers = [
-        'device', 'name', 'label', 'parent', 'lag', 'type', 'enabled', 'mark_connected', 'mac_address', 'mtu',
-        'mgmt_only', 'description', 'mode',
-    ]
     clone_fields = ['device', 'parent', 'lag', 'type', 'mgmt_only']
 
->>>>>>> f23dc2d4
     class Meta:
         ordering = ('device', CollateAsChar('_name'))
         unique_together = ('device', 'name')
@@ -676,14 +651,8 @@
         ]
     )
 
-<<<<<<< HEAD
-=======
-    csv_headers = [
-        'device', 'name', 'label', 'type', 'mark_connected', 'rear_port', 'rear_port_position', 'description',
-    ]
     clone_fields = ['device', 'type']
 
->>>>>>> f23dc2d4
     class Meta:
         ordering = ('device', '_name')
         unique_together = (
@@ -768,12 +737,8 @@
         null=True
     )
 
-<<<<<<< HEAD
-=======
-    csv_headers = ['device', 'name', 'label', 'installed_device', 'description']
     clone_fields = ['device']
 
->>>>>>> f23dc2d4
     class Meta:
         ordering = ('device', '_name')
         unique_together = ('device', 'name')
@@ -856,14 +821,8 @@
 
     objects = TreeManager()
 
-<<<<<<< HEAD
-=======
-    csv_headers = [
-        'device', 'name', 'label', 'manufacturer', 'part_id', 'serial', 'asset_tag', 'discovered', 'description',
-    ]
     clone_fields = ['device', 'parent', 'manufacturer', 'part_id']
 
->>>>>>> f23dc2d4
     class Meta:
         ordering = ('device__id', 'parent__id', '_name')
         unique_together = ('device', 'parent', 'name')
