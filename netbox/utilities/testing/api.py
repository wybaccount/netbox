--- conflicted
+++ resolved
@@ -240,11 +240,8 @@
 
     class UpdateObjectViewTestCase(APITestCase):
         update_data = {}
-<<<<<<< HEAD
         bulk_update_data = None
-=======
         validation_excluded_fields = []
->>>>>>> f55e966c
 
         def test_update_object_without_permission(self):
             """
