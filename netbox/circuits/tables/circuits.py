--- conflicted
+++ resolved
@@ -68,13 +68,9 @@
     class Meta(NetBoxTable.Meta):
         model = Circuit
         fields = (
-<<<<<<< HEAD
-            'pk', 'id', 'cid', 'provider', 'type', 'status', 'tenant', 'termination_a', 'termination_z', 'install_date',
-            'termination_date', 'commit_rate', 'description', 'comments', 'contacts', 'tags', 'created', 'last_updated',
-=======
-            'pk', 'id', 'cid', 'provider', 'type', 'status', 'tenant', 'tenant_group', 'termination_a', 'termination_z', 'install_date',
-            'commit_rate', 'description', 'comments', 'contacts', 'tags', 'created', 'last_updated',
->>>>>>> 57397570
+            'pk', 'id', 'cid', 'provider', 'type', 'status', 'tenant', 'tenant_group', 'termination_a', 'termination_z',
+            'install_date', 'termination_date', 'commit_rate', 'description', 'comments', 'contacts', 'tags', 'created',
+            'last_updated',
         )
         default_columns = (
             'pk', 'cid', 'provider', 'type', 'status', 'tenant', 'termination_a', 'termination_z', 'description',
