--- conflicted
+++ resolved
@@ -106,10 +106,6 @@
         required=False
     )
     comments = CommentField(
-<<<<<<< HEAD
-        widget=forms.Textarea,
-=======
->>>>>>> 520493c7
         label='Comments'
     )
 
