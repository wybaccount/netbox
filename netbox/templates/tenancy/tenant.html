--- conflicted
+++ resolved
@@ -5,11 +5,7 @@
 {% block breadcrumbs %}
   <li class="breadcrumb-item"><a href="{% url 'tenancy:tenant_list' %}">Tenants</a></li>
   {% if object.group %}
-<<<<<<< HEAD
-  <li class="breadcrumb-item"><a href="{% url 'tenancy:tenant_list' %}?group={{ object.group.slug }}">{{ object.group }}</a></li>
-=======
-    <li><a href="{% url 'tenancy:tenant_list' %}?group_id={{ object.group.pk }}">{{ object.group }}</a></li>
->>>>>>> e3f50625
+  <li class="breadcrumb-item"><a href="{% url 'tenancy:tenant_list' %}?group_id={{ object.group.pk }}">{{ object.group }}</a></li>
   {% endif %}
   <li class="breadcrumb-item">{{ object }}</li>
 {% endblock breadcrumbs %}
@@ -63,91 +59,47 @@
             </h5>
             <div class="row card-body">
                 <div class="col-md-4 text-center">
-<<<<<<< HEAD
-                    <h2><a href="{% url 'dcim:site_list' %}?tenant={{ object.slug }}" class="stat-btn btn {% if stats.site_count %}btn-primary{% else %}btn-outline-dark{% endif %} btn-lg">{{ stats.site_count }}</a></h2>
+                    <h2><a href="{% url 'dcim:site_list' %}?tenant_id={{ object.pk }}" class="stat-btn btn {% if stats.site_count %}btn-primary{% else %}btn-outline-dark{% endif %} btn-lg">{{ stats.site_count }}</a></h2>
                     <p>Sites</p>
                 </div>
                 <div class="col-md-4 text-center">
-                    <h2><a href="{% url 'dcim:rack_list' %}?tenant={{ object.slug }}" class="stat-btn btn {% if stats.rack_count %}btn-primary{% else %}btn-outline-dark{% endif %} btn-lg">{{ stats.rack_count }}</a></h2>
+                    <h2><a href="{% url 'dcim:rack_list' %}?tenant_id={{ object.pk }}" class="stat-btn btn {% if stats.rack_count %}btn-primary{% else %}btn-outline-dark{% endif %} btn-lg">{{ stats.rack_count }}</a></h2>
                     <p>Racks</p>
                 </div>
                 <div class="col-md-4 text-center">
-                    <h2><a href="{% url 'dcim:rackreservation_list' %}?tenant={{ object.slug }}" class="stat-btn btn {% if stats.rackreservation_count %}btn-primary{% else %}btn-outline-dark{% endif %} btn-lg">{{ stats.rackreservation_count }}</a></h2>
+                    <h2><a href="{% url 'dcim:rackreservation_list' %}?tenant_id={{ object.pk }}" class="stat-btn btn {% if stats.rackreservation_count %}btn-primary{% else %}btn-outline-dark{% endif %} btn-lg">{{ stats.rackreservation_count }}</a></h2>
                     <p>Rack reservations</p>
                 </div>
                 <div class="col-md-4 text-center">
-                    <h2><a href="{% url 'dcim:device_list' %}?tenant={{ object.slug }}" class="stat-btn btn {% if stats.device_count %}btn-primary{% else %}btn-outline-dark{% endif %} btn-lg">{{ stats.device_count }}</a></h2>
+                    <h2><a href="{% url 'dcim:device_list' %}?tenant_id={{ object.pk }}" class="stat-btn btn {% if stats.device_count %}btn-primary{% else %}btn-outline-dark{% endif %} btn-lg">{{ stats.device_count }}</a></h2>
                     <p>Devices</p>
                 </div>
                 <div class="col-md-4 text-center">
-                    <h2><a href="{% url 'ipam:vrf_list' %}?tenant={{ object.slug }}" class="stat-btn btn {% if stats.vrf_count %}btn-primary{% else %}btn-outline-dark{% endif %} btn-lg">{{ stats.vrf_count }}</a></h2>
+                    <h2><a href="{% url 'ipam:vrf_list' %}?tenant_id={{ object.pk }}" class="stat-btn btn {% if stats.vrf_count %}btn-primary{% else %}btn-outline-dark{% endif %} btn-lg">{{ stats.vrf_count }}</a></h2>
                     <p>VRFs</p>
                 </div>
                 <div class="col-md-4 text-center">
-                    <h2><a href="{% url 'ipam:prefix_list' %}?tenant={{ object.slug }}" class="stat-btn btn {% if stats.prefix_count %}btn-primary{% else %}btn-outline-dark{% endif %} btn-lg">{{ stats.prefix_count }}</a></h2>
+                    <h2><a href="{% url 'ipam:prefix_list' %}?tenant_id={{ object.pk }}" class="stat-btn btn {% if stats.prefix_count %}btn-primary{% else %}btn-outline-dark{% endif %} btn-lg">{{ stats.prefix_count }}</a></h2>
                     <p>Prefixes</p>
                 </div>
                 <div class="col-md-4 text-center">
-                    <h2><a href="{% url 'ipam:ipaddress_list' %}?tenant={{ object.slug }}" class="stat-btn btn {% if stats.ipaddress_count %}btn-primary{% else %}btn-outline-dark{% endif %} btn-lg">{{ stats.ipaddress_count }}</a></h2>
+                    <h2><a href="{% url 'ipam:ipaddress_list' %}?tenant_id={{ object.pk }}" class="stat-btn btn {% if stats.ipaddress_count %}btn-primary{% else %}btn-outline-dark{% endif %} btn-lg">{{ stats.ipaddress_count }}</a></h2>
                     <p>IP addresses</p>
                 </div>
                 <div class="col-md-4 text-center">
-                    <h2><a href="{% url 'ipam:vlan_list' %}?tenant={{ object.slug }}" class="stat-btn btn {% if stats.vlan_count %}btn-primary{% else %}btn-outline-dark{% endif %} btn-lg">{{ stats.vlan_count }}</a></h2>
+                    <h2><a href="{% url 'ipam:vlan_list' %}?tenant_id={{ object.pk }}" class="stat-btn btn {% if stats.vlan_count %}btn-primary{% else %}btn-outline-dark{% endif %} btn-lg">{{ stats.vlan_count }}</a></h2>
                     <p>VLANs</p>
                 </div>
                 <div class="col-md-4 text-center">
-                    <h2><a href="{% url 'circuits:circuit_list' %}?tenant={{ object.slug }}" class="stat-btn btn {% if stats.circuit_count %}btn-primary{% else %}btn-outline-dark{% endif %} btn-lg">{{ stats.circuit_count }}</a></h2>
+                    <h2><a href="{% url 'circuits:circuit_list' %}?tenant_id={{ object.pk }}" class="stat-btn btn {% if stats.circuit_count %}btn-primary{% else %}btn-outline-dark{% endif %} btn-lg">{{ stats.circuit_count }}</a></h2>
                     <p>Circuits</p>
                 </div>
                 <div class="col-md-4 text-center">
-                    <h2><a href="{% url 'virtualization:virtualmachine_list' %}?tenant={{ object.slug }}" class="stat-btn btn {% if stats.virtualmachine_count %}btn-primary{% else %}btn-outline-dark{% endif %} btn-lg">{{ stats.virtualmachine_count }}</a></h2>
+                    <h2><a href="{% url 'virtualization:virtualmachine_list' %}?tenant_id={{ object.pk }}" class="stat-btn btn {% if stats.virtualmachine_count %}btn-primary{% else %}btn-outline-dark{% endif %} btn-lg">{{ stats.virtualmachine_count }}</a></h2>
                     <p>Virtual machines</p>
                 </div>
                 <div class="col-md-4 text-center">
-                    <h2><a href="{% url 'virtualization:cluster_list' %}?tenant={{ object.slug }}" class="stat-btn btn {% if stats.cluster_count %}btn-primary{% else %}btn-outline-dark{% endif %} btn-lg">{{ stats.cluster_count }}</a></h2>
-=======
-                    <h2><a href="{% url 'dcim:site_list' %}?tenant_id={{ object.pk }}" class="btn {% if stats.site_count %}btn-primary{% else %}btn-default{% endif %} btn-lg">{{ stats.site_count }}</a></h2>
-                    <p>Sites</p>
-                </div>
-                <div class="col-md-4 text-center">
-                    <h2><a href="{% url 'dcim:rack_list' %}?tenant_id={{ object.pk }}" class="btn {% if stats.rack_count %}btn-primary{% else %}btn-default{% endif %} btn-lg">{{ stats.rack_count }}</a></h2>
-                    <p>Racks</p>
-                </div>
-                <div class="col-md-4 text-center">
-                    <h2><a href="{% url 'dcim:rackreservation_list' %}?tenant_id={{ object.pk }}" class="btn {% if stats.rackreservation_count %}btn-primary{% else %}btn-default{% endif %} btn-lg">{{ stats.rackreservation_count }}</a></h2>
-                    <p>Rack reservations</p>
-                </div>
-                <div class="col-md-4 text-center">
-                    <h2><a href="{% url 'dcim:device_list' %}?tenant_id={{ object.pk }}" class="btn {% if stats.device_count %}btn-primary{% else %}btn-default{% endif %} btn-lg">{{ stats.device_count }}</a></h2>
-                    <p>Devices</p>
-                </div>
-                <div class="col-md-4 text-center">
-                    <h2><a href="{% url 'ipam:vrf_list' %}?tenant_id={{ object.pk }}" class="btn {% if stats.vrf_count %}btn-primary{% else %}btn-default{% endif %} btn-lg">{{ stats.vrf_count }}</a></h2>
-                    <p>VRFs</p>
-                </div>
-                <div class="col-md-4 text-center">
-                    <h2><a href="{% url 'ipam:prefix_list' %}?tenant_id={{ object.pk }}" class="btn {% if stats.prefix_count %}btn-primary{% else %}btn-default{% endif %} btn-lg">{{ stats.prefix_count }}</a></h2>
-                    <p>Prefixes</p>
-                </div>
-                <div class="col-md-4 text-center">
-                    <h2><a href="{% url 'ipam:ipaddress_list' %}?tenant_id={{ object.pk }}" class="btn {% if stats.ipaddress_count %}btn-primary{% else %}btn-default{% endif %} btn-lg">{{ stats.ipaddress_count }}</a></h2>
-                    <p>IP addresses</p>
-                </div>
-                <div class="col-md-4 text-center">
-                    <h2><a href="{% url 'ipam:vlan_list' %}?tenant_id={{ object.pk }}" class="btn {% if stats.vlan_count %}btn-primary{% else %}btn-default{% endif %} btn-lg">{{ stats.vlan_count }}</a></h2>
-                    <p>VLANs</p>
-                </div>
-                <div class="col-md-4 text-center">
-                    <h2><a href="{% url 'circuits:circuit_list' %}?tenant_id={{ object.pk }}" class="btn {% if stats.circuit_count %}btn-primary{% else %}btn-default{% endif %} btn-lg">{{ stats.circuit_count }}</a></h2>
-                    <p>Circuits</p>
-                </div>
-                <div class="col-md-4 text-center">
-                    <h2><a href="{% url 'virtualization:virtualmachine_list' %}?tenant_id={{ object.pk }}" class="btn {% if stats.virtualmachine_count %}btn-primary{% else %}btn-default{% endif %} btn-lg">{{ stats.virtualmachine_count }}</a></h2>
-                    <p>Virtual machines</p>
-                </div>
-                <div class="col-md-4 text-center">
-                    <h2><a href="{% url 'virtualization:cluster_list' %}?tenant_id={{ object.pk }}" class="btn {% if stats.cluster_count %}btn-primary{% else %}btn-default{% endif %} btn-lg">{{ stats.cluster_count }}</a></h2>
->>>>>>> e3f50625
+                    <h2><a href="{% url 'virtualization:cluster_list' %}?tenant_id={{ object.pk }}" class="stat-btn btn {% if stats.cluster_count %}btn-primary{% else %}btn-outline-dark{% endif %} btn-lg">{{ stats.cluster_count }}</a></h2>
                     <p>Clusters</p>
                 </div>
             </div>
