--- conflicted
+++ resolved
@@ -61,7 +61,6 @@
     {% plugin_right_page object %}
   </div>
 </div>
-<<<<<<< HEAD
 <div class="row mb-3">
 	<div class="col col-md-12">
     <div class="card">
@@ -81,11 +80,5 @@
     </div>
     {% include 'inc/paginator.html' with paginator=vlans_table.paginator page=vlans_table.page %}
     </div>
-=======
-<div class="row">
-	<div class="col-md-12">
-    {% include 'utilities/obj_table.html' with table=vlans_table table_template='panel_table.html' heading='VLANs' bulk_edit_url='ipam:vlan_bulk_edit' bulk_delete_url='ipam:vlan_bulk_delete' %}
-  </div>
->>>>>>> 97d5873e
 </div>
 {% endblock %}
