--- conflicted
+++ resolved
@@ -26,7 +26,6 @@
     </div>
     <div class="card-body">
     {% if termination %}
-<<<<<<< HEAD
         <table class="table table-hover attr-table">
             <tr>
                 <td>Site</td>
@@ -79,58 +78,6 @@
                                     </ul>
                                 </span>
                             </div>
-=======
-        <table class="table table-hover panel-body attr-table">
-            {% if termination.site %}
-                <tr>
-                    <td>Site</td>
-                    <td>
-                        {% if termination.site.region %}
-                            <a href="{{ termination.site.region.get_absolute_url }}">{{ termination.site.region }}</a> /
-                        {% endif %}
-                        <a href="{{ termination.site.get_absolute_url }}">{{ termination.site }}</a>
-                    </td>
-                </tr>
-                <tr>
-                    <td>Termination</td>
-                    <td>
-                        {% if termination.mark_connected %}
-                            <span class="text-success"><i class="mdi mdi-check-bold"></i></span>
-                            <span class="text-muted">Marked as connected</span>
-                        {% elif termination.cable %}
-                            {% if perms.dcim.delete_cable %}
-                                <div class="pull-right">
-                                    <a href="{% url 'dcim:cable_delete' pk=termination.cable.pk %}?return_url={{ termination.circuit.get_absolute_url }}" title="Remove cable" class="btn btn-danger btn-xs">
-                                        <i class="mdi mdi-ethernet-cable-off" aria-hidden="true"></i> Disconnect
-                                    </a>
-                                </div>
-                            {% endif %}
-                            <a href="{{ termination.cable.get_absolute_url }}">{{ termination.cable }}</a>
-                            <a href="{% url 'circuits:circuittermination_trace' pk=termination.pk %}" class="btn btn-primary btn-xs" title="Trace">
-                                <i class="mdi mdi-transit-connection-variant" aria-hidden="true"></i>
-                            </a>
-                            {% with peer=termination.get_cable_peer %}
-                                to <a href="{{ peer.parent_object.get_absolute_url }}">{{ peer.parent_object }}</a>
-                                / {% if peer.get_absolute_url %}<a href="{{ peer.get_absolute_url }}">{{ peer }}</a>{% else %}{{ peer }}{% endif %}
-                            {% endwith %}
-                        {% else %}
-                            {% if perms.dcim.add_cable %}
-                                <div class="pull-right">
-                                    <span class="dropdown">
-                                        <button type="button" class="btn btn-success btn-xs dropdown-toggle" data-toggle="dropdown" aria-haspopup="true" aria-expanded="false">
-                                            <span class="mdi mdi-ethernet-cable" aria-hidden="true"></span> Connect
-                                        </button>
-                                        <ul class="dropdown-menu dropdown-menu-right">
-                                            <li><a href="{% url 'circuits:circuittermination_connect' termination_a_id=termination.pk termination_b_type='interface' %}?termination_b_site={{ termination.site.pk }}&return_url={{ object.get_absolute_url }}">Interface</a></li>
-                                            <li><a href="{% url 'circuits:circuittermination_connect' termination_a_id=termination.pk termination_b_type='front-port' %}?termination_b_site={{ termination.site.pk }}&return_url={{ object.get_absolute_url }}">Front Port</a></li>
-                                            <li><a href="{% url 'circuits:circuittermination_connect' termination_a_id=termination.pk termination_b_type='rear-port' %}?termination_b_site={{ termination.site.pk }}&return_url={{ object.get_absolute_url }}">Rear Port</a></li>
-                                            <li><a href="{% url 'circuits:circuittermination_connect' termination_a_id=termination.pk termination_b_type='circuit-termination' %}?termination_b_site={{ termination.site.pk }}&return_url={{ object.get_absolute_url }}">Circuit Termination</a></li>
-                                        </ul>
-                                    </span>
-                                </div>
-                            {% endif %}
-                            <span class="text-muted">Not defined</span>
->>>>>>> e3f50625
                         {% endif %}
                     </td>
                 </tr>
