{% extends 'base/layout.html' %}
{% load helpers %}
{% load form_helpers %}

{% block title %}Create {{ component_type }}{% endblock %}

{% render_errors form %}

{% block content %}
<form action="" method="post" enctype="multipart/form-data">
    {% csrf_token %}
    <div class="row">
        <div class="col col-md-8">
            <div class="field-group">
                <h4>{{ component_type|title }}</h4>
                {% if form.non_field_errors %}
                    <div class="panel panel-danger">
                        <div class="panel-heading"><strong>Errors</strong></div>
                        <div class="panel-body">
                            {{ form.non_field_errors }}
                        </div>
                    </div>
<<<<<<< HEAD
                {% endif %}
=======
                </div>
            {% endif %}
            <div class="panel panel-default">
                <div class="panel-heading">
                    <strong>{{ component_type|bettertitle }}</strong>
                </div>
                <div class="panel-body">
                    {% for field in form.hidden_fields %}
                        {{ field }}
                    {% endfor %}
                    {% for field in form.visible_fields %}
                        {% if not form.custom_fields or field.name not in form.custom_fields %}
                            {% render_field field %}
                        {% endif %}
                    {% endfor %}
                </div>
            </div>
            {% if form.custom_fields %}
>>>>>>> ec5ed178
                <div class="panel panel-default">
                    <div class="panel-heading">
                        <strong>{{ component_type|bettertitle }}</strong>
                    </div>
                    <div class="panel-body">
                        {% for field in form.hidden_fields %}
                            {{ field }}
                        {% endfor %}
                        {% for field in form.visible_fields %}
                            {% if field.name not in form.custom_fields %}
                                {% render_field field %}
                            {% endif %}
                        {% endfor %}
                    </div>
                </div>
                {% if form.custom_fields %}
                    <div class="panel panel-default">
                        <div class="panel-heading"><strong>Custom Fields</strong></div>
                        <div class="panel-body">
                            {% render_custom_fields form %}
                        </div>
                    </div>
                {% endif %}
            </div>
        </div>
    </div>
    <div class="row my-3">
        <div class="col col-md-8 text-end">
        {% block buttons %}
        <a class="btn btn-outline-danger" href="{{ return_url }}">Cancel</a>
        {% if component_type == 'interface' and perms.ipam.add_ipaddress %}
        <button type="submit" name="_assignip" class="btn btn-outline-success">
            Create & Assign IP Address
        </button>
        {% endif %}
        <button type="submit" name="_addanother" class="btn btn-outline-primary">
            Create & Add Another
        </button>
        <button type="submit" name="_create" class="btn btn-primary">
            Create
        </button>
        {% endblock %}
    </div>
  </div>
</form>
{% endblock %}<|MERGE_RESOLUTION|>--- conflicted
+++ resolved
@@ -20,28 +20,7 @@
                             {{ form.non_field_errors }}
                         </div>
                     </div>
-<<<<<<< HEAD
                 {% endif %}
-=======
-                </div>
-            {% endif %}
-            <div class="panel panel-default">
-                <div class="panel-heading">
-                    <strong>{{ component_type|bettertitle }}</strong>
-                </div>
-                <div class="panel-body">
-                    {% for field in form.hidden_fields %}
-                        {{ field }}
-                    {% endfor %}
-                    {% for field in form.visible_fields %}
-                        {% if not form.custom_fields or field.name not in form.custom_fields %}
-                            {% render_field field %}
-                        {% endif %}
-                    {% endfor %}
-                </div>
-            </div>
-            {% if form.custom_fields %}
->>>>>>> ec5ed178
                 <div class="panel panel-default">
                     <div class="panel-heading">
                         <strong>{{ component_type|bettertitle }}</strong>
@@ -51,7 +30,7 @@
                             {{ field }}
                         {% endfor %}
                         {% for field in form.visible_fields %}
-                            {% if field.name not in form.custom_fields %}
+                            {% if not form.custom_fields or field.name not in form.custom_fields %}
                                 {% render_field field %}
                             {% endif %}
                         {% endfor %}
