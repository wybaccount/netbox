<<<<<<< HEAD
{% extends 'base/layout.html' %}
=======
{% extends 'base.html' %}
{% load helpers %}
>>>>>>> c5851752
{% load form_helpers %}

{% block title %}Create {{ component_type }}{% endblock %}

{% render_errors form %}

{% block content %}
<form action="" method="post" enctype="multipart/form-data">
    {% csrf_token %}
    <div class="row">
<<<<<<< HEAD
        <div class="col col-md-8">
            <div class="field-group">
                <h4>{{ component_type|title }}</h4>
                {% render_form form %}
            </div>
=======
        <div class="col-md-6 col-md-offset-3">
            {% if form.non_field_errors %}
                <div class="panel panel-danger">
                    <div class="panel-heading"><strong>Errors</strong></div>
                    <div class="panel-body">
                        {{ form.non_field_errors }}
                    </div>
                </div>
            {% endif %}
            <div class="panel panel-default">
                <div class="panel-heading">
                    <strong>{{ component_type|bettertitle }}</strong>
                </div>
                <div class="panel-body">
                    {% for field in form.hidden_fields %}
                        {{ field }}
                    {% endfor %}
                    {% for field in form.visible_fields %}
                        {% if field.name not in form.custom_fields %}
                            {% render_field field %}
                        {% endif %}
                    {% endfor %}
                </div>
            </div>
            {% if form.custom_fields %}
                <div class="panel panel-default">
                    <div class="panel-heading"><strong>Custom Fields</strong></div>
                    <div class="panel-body">
                        {% render_custom_fields form %}
                    </div>
                </div>
            {% endif %}
            <div class="form-group">
                <div class="col-md-9 col-md-offset-3">
                    <button type="submit" name="_create" class="btn btn-primary">Create</button>
                    <button type="submit" name="_addanother" class="btn btn-primary">Create and Add More</button>
                    <a href="{{ return_url }}" class="btn btn-default">Cancel</a>
                </div>
            </div>
>>>>>>> c5851752
        </div>
    </div>
    <div class="row my-3">
        <div class="col col-md-8 text-end">
        {% block buttons %}
        <a class="btn btn-outline-danger" href="{{ return_url }}">Cancel</a>
        {% if component_type == 'interface' and perms.ipam.add_ipaddress %}
        <button type="submit" name="_assignip" class="btn btn-outline-success">
            Create & Assign IP Address
        </button>
        {% endif %}
        <button type="submit" name="_addanother" class="btn btn-outline-primary">
            Create & Add Another
        </button>
        <button type="submit" name="_create" class="btn btn-primary">
            Create
        </button>
        {% endblock %}
    </div>
  </div>
</form>
{% endblock %}<|MERGE_RESOLUTION|>--- conflicted
+++ resolved
@@ -1,9 +1,5 @@
-<<<<<<< HEAD
 {% extends 'base/layout.html' %}
-=======
-{% extends 'base.html' %}
 {% load helpers %}
->>>>>>> c5851752
 {% load form_helpers %}
 
 {% block title %}Create {{ component_type }}{% endblock %}
@@ -14,53 +10,41 @@
 <form action="" method="post" enctype="multipart/form-data">
     {% csrf_token %}
     <div class="row">
-<<<<<<< HEAD
         <div class="col col-md-8">
             <div class="field-group">
                 <h4>{{ component_type|title }}</h4>
-                {% render_form form %}
-            </div>
-=======
-        <div class="col-md-6 col-md-offset-3">
-            {% if form.non_field_errors %}
-                <div class="panel panel-danger">
-                    <div class="panel-heading"><strong>Errors</strong></div>
+                {% if form.non_field_errors %}
+                    <div class="panel panel-danger">
+                        <div class="panel-heading"><strong>Errors</strong></div>
+                        <div class="panel-body">
+                            {{ form.non_field_errors }}
+                        </div>
+                    </div>
+                {% endif %}
+                <div class="panel panel-default">
+                    <div class="panel-heading">
+                        <strong>{{ component_type|bettertitle }}</strong>
+                    </div>
                     <div class="panel-body">
-                        {{ form.non_field_errors }}
+                        {% for field in form.hidden_fields %}
+                            {{ field }}
+                        {% endfor %}
+                        {% for field in form.visible_fields %}
+                            {% if field.name not in form.custom_fields %}
+                                {% render_field field %}
+                            {% endif %}
+                        {% endfor %}
                     </div>
                 </div>
-            {% endif %}
-            <div class="panel panel-default">
-                <div class="panel-heading">
-                    <strong>{{ component_type|bettertitle }}</strong>
-                </div>
-                <div class="panel-body">
-                    {% for field in form.hidden_fields %}
-                        {{ field }}
-                    {% endfor %}
-                    {% for field in form.visible_fields %}
-                        {% if field.name not in form.custom_fields %}
-                            {% render_field field %}
-                        {% endif %}
-                    {% endfor %}
-                </div>
+                {% if form.custom_fields %}
+                    <div class="panel panel-default">
+                        <div class="panel-heading"><strong>Custom Fields</strong></div>
+                        <div class="panel-body">
+                            {% render_custom_fields form %}
+                        </div>
+                    </div>
+                {% endif %}
             </div>
-            {% if form.custom_fields %}
-                <div class="panel panel-default">
-                    <div class="panel-heading"><strong>Custom Fields</strong></div>
-                    <div class="panel-body">
-                        {% render_custom_fields form %}
-                    </div>
-                </div>
-            {% endif %}
-            <div class="form-group">
-                <div class="col-md-9 col-md-offset-3">
-                    <button type="submit" name="_create" class="btn btn-primary">Create</button>
-                    <button type="submit" name="_addanother" class="btn btn-primary">Create and Add More</button>
-                    <a href="{{ return_url }}" class="btn btn-default">Cancel</a>
-                </div>
-            </div>
->>>>>>> c5851752
         </div>
     </div>
     <div class="row my-3">
