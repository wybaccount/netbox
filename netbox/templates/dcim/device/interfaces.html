--- conflicted
+++ resolved
@@ -17,31 +17,7 @@
 
   <div class="noprint bulk-buttons">
     <div class="bulk-button-group">
-      {% if perms.dcim.change_interface %}
-<<<<<<< HEAD
-        <button type="submit" name="_rename"
-          formaction="{% url 'dcim:interface_bulk_rename' %}?return_url={% url 'dcim:device_interfaces' pk=object.pk %}"
-          class="btn btn-outline-warning btn-sm">
-          <i class="mdi mdi-pencil-outline" aria-hidden="true"></i> Rename
-        </button>
-        <button type="submit" name="_edit"
-          formaction="{% url 'dcim:interface_bulk_edit' %}?device={{ object.pk }}&return_url={% url 'dcim:device_interfaces' pk=object.pk %}"
-          class="btn btn-warning btn-sm">
-          <i class="mdi mdi-pencil" aria-hidden="true"></i> Edit
-        </button>
-        <button type="submit" name="_disconnect"
-          formaction="{% url 'dcim:interface_bulk_disconnect' %}?return_url={% url 'dcim:device_interfaces' pk=object.pk %}"
-          class="btn btn-outline-danger btn-sm">
-          <span class="mdi mdi-ethernet-cable-off" aria-hidden="true"></span> Disconnect
-        </button>
-      {% endif %}
-      {% if perms.dcim.delete_interface %}
-        <button type="submit" name="_delete"
-          formaction="{% url 'dcim:interface_bulk_delete' %}?return_url={% url 'dcim:device_interfaces' pk=object.pk %}"
-          class="btn btn-danger btn-sm">
-          <i class="mdi mdi-trash-can-outline" aria-hidden="true"></i> Delete
-        </button>
-=======
+      {% if 'bulk_edit' in actions %}
         <div class="btn-group" role="group">
           <button type="submit" name="_edit"
             formaction="{% url 'dcim:interface_bulk_edit' %}?device={{ object.pk }}&return_url={% url 'dcim:device_interfaces' pk=object.pk %}"
@@ -54,17 +30,16 @@
             <i class="mdi mdi-pencil-outline" aria-hidden="true"></i> Rename
           </button>
         </div>
->>>>>>> 7a44a4e3
       {% endif %}
       <div class="btn-group" role="group">
-        {% if perms.dcim.delete_interface %}
+        {% if 'bulk_delete' in actions %}
           <button type="submit" name="_delete"
             formaction="{% url 'dcim:interface_bulk_delete' %}?return_url={% url 'dcim:device_interfaces' pk=object.pk %}"
             class="btn btn-danger btn-sm">
             <i class="mdi mdi-trash-can-outline" aria-hidden="true"></i> Delete
           </button>
         {% endif %}
-        {% if perms.dcim.change_interface %}
+        {% if 'bulk_edit' in actions %}
           <button type="submit" name="_disconnect"
             formaction="{% url 'dcim:interface_bulk_disconnect' %}?return_url={% url 'dcim:device_interfaces' pk=object.pk %}"
             class="btn btn-outline-danger btn-sm">
