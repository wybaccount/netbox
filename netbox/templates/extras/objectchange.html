{% extends 'base/layout.html' %}
{% load helpers %}

{% block title %}{{ object }}{% endblock %}

{% block breadcrumbs %}
  <li class="breadcrumb-item"><a href="{% url 'extras:objectchange_list' %}">Change Log</a></li>
  {% if object.related_object.get_absolute_url %}
    <li class="breadcrumb-item"><a href="{{ object.related_object.get_absolute_url }}changelog/">{{ object.related_object }}</a></li>
  {% elif object.changed_object.get_absolute_url %}
    <li class="breadcrumb-item"><a href="{{ object.changed_object.get_absolute_url }}changelog/">{{ object.changed_object }}</a></li>
  {% elif object.changed_object %}
    <li class="breadcrumb-item">{{ object.changed_object }}</li>
  {% endif %}
  <li class="breadcrumb-item">{{ object }}</li>
{% endblock %}

{% block header %}
    <div class="row noprint">
        <div class="col col-sm-4 col-md-3">
            <form action="{% url 'extras:objectchange_list' %}" method="get">
                <div class="input-group">
                    <input type="text" name="q" class="form-control" />
                    <span class="input-group-btn">
                        <button type="submit" class="btn btn-primary">
                            <span class="mdi mdi-magnify" aria-hidden="true"></span>
                        </button>
                    </span>
                </div>
            </form>
        </div>
    </div>
{% endblock %}

{% block content %}
<div class="row mb-3">
    <div class="col col-md-5">
        <div class="card">
            <h5 class="card-header">
                Change
            </h5>
            <div class="card-body">
                <table class="table table-hover attr-table">
                    <tr>
                        <th scope="row">Time</th>
                        <td>
                            {{ object.time }}
                        </td>
                    </tr>
                    <tr>
                        <th scope="row">User</th>
                        <td>
                            {{ object.user|default:object.user_name }}
                        </td>
                    </tr>
                    <tr>
                        <th scope="row">Action</th>
                        <td>
                            {{ object.get_action_display }}
                        </td>
                    </tr>
                    <tr>
                        <th scope="row">Object Type</th>
                        <td>
                            {{ object.changed_object_type }}
                        </td>
                    </tr>
                    <tr>
                        <th scope="row">Object</th>
                        <td>
                            {% if object.changed_object.get_absolute_url %}
                                <a href="{{ object.changed_object.get_absolute_url }}">{{ object.changed_object }}</a>
                            {% else %}
                                {{ object.object_repr }}
                            {% endif %}
                        </td>
                    </tr>
                    <tr>
                        <th scope="row">Request ID</th>
                        <td>
                            {{ object.request_id }}
                        </td>
                    </tr>
                </table>
            </div>
        </div>
    </div>
    <div class="col col-md-7">
        <div class="card">
            <div class="card-header">
                <h5 class="d-inline">Difference</h5>
                <div class="btn-group btn-group-sm float-end noprint">
                    <a {% if prev_change %}href="{% url 'extras:objectchange' pk=prev_change.pk %}"{% else %}disabled{% endif %} class="btn btn-outline-secondary">
                        <i class="mdi mdi-chevron-left" aria-hidden="true"></i> Previous
                    </a>
                    <a {% if next_change %}href="{% url 'extras:objectchange' pk=next_change.pk %}"{% else %}disabled{% endif %} class="btn btn-outline-secondary">
                        Next <i class="mdi mdi-chevron-right" aria-hidden="true"></i>
                    </a>
                </div>
            </div>
            <div class="card-body">
                {% if diff_added == diff_removed %}
                    <span class="text-muted" style="margin-left: 10px;">
                        {% if object.action == 'create' %}
                            Object Created
                        {% elif object.action == 'delete' %}
                            Object Deleted
                        {% else %}
                            No Changes
                        {% endif %}
                    </span>
                {% else %}
                    <pre class="change-diff change-removed">{{ diff_removed|render_json }}</pre>
                    <pre class="change-diff change-added">{{ diff_added|render_json }}</pre>
                {% endif %}
            </div>
        </div>
    </div>
<<<<<<< HEAD
</div>
<div class="row mb-3">
    <div class="col col-md-6">
        <div class="card">
            <h5 class="card-header">
                Pre-Change Data
            </h5>
            <div class="card-body">
            {% if object.prechange_data %}
                <pre class="change-data">{% for k, v in object.prechange_data.items %}{% spaceless %}
                    <span{% if k in diff_removed %} class="removed"{% endif %}>{{ k }}: {{ v|render_json }}</span>
                {% endspaceless %}{% endfor %}
                </pre>
            {% else %}
                <span class="text-muted">None</span>
            {% endif %}
=======
    <div class="row">
        <div class="col-md-6">
            <div class="panel panel-default">
                <div class="panel-heading">
                    <strong>Pre-Change Data</strong>
                </div>
                <div class="panel-body">
                  {% if object.prechange_data %}
                    <pre>{% for k, v in object.prechange_data.items %}{% spaceless %}
                      <span{% if k in diff_removed %} style="background-color: #ffdce0"{% endif %}>{{ k }}: {{ v|render_json }}</span>
                    {% endspaceless %}
{% endfor %}</pre>
                  {% elif non_atomic_change %}
                    Warning: Comparing non-atomic change to previous change record (<a href="{% url 'extras:objectchange' pk=prev_change.pk %}">{{ prev_change.pk }}</a>)
                  {% else %}
                    <span class="text-muted">None</span>
                  {% endif %}
                </div>
>>>>>>> 7e481960
            </div>
        </div>
    </div>
    <div class="col col-md-6">
        <div class="card">
            <h5 class="card-header">
                Post-Change Data
            </h5>
            <div class="card-body">
                {% if object.postchange_data %}
                <pre class="change-data">{% for k, v in object.postchange_data.items %}{% spaceless %}
                    <span{% if k in diff_added %} class="added"{% endif %}>{{ k }}: {{ v|render_json }}</span>
                    {% endspaceless %}{% endfor %}
                </pre>
                {% else %}
                <span class="text-muted">None</span>
                {% endif %}
            </div>
        </div>
    </div>
</div>
<div class="row mb-3">
    <div class="col col-md-12">
        {% include 'inc/panel_table.html' with table=related_changes_table heading='Related Changes' panel_class='default' %}
        {% if related_changes_count > related_changes_table.rows|length %}
            <div class="float-end">
                <a href="{% url 'extras:objectchange_list' %}?request_id={{ object.request_id }}" class="btn btn-primary">See All {{ related_changes_count|add:"1" }} Changes</a>
            </div>
        {% endif %}
    </div>
</div>
{% endblock %}<|MERGE_RESOLUTION|>--- conflicted
+++ resolved
@@ -116,7 +116,6 @@
             </div>
         </div>
     </div>
-<<<<<<< HEAD
 </div>
 <div class="row mb-3">
     <div class="col col-md-6">
@@ -130,29 +129,11 @@
                     <span{% if k in diff_removed %} class="removed"{% endif %}>{{ k }}: {{ v|render_json }}</span>
                 {% endspaceless %}{% endfor %}
                 </pre>
+            {% elif non_atomic_change %}
+                Warning: Comparing non-atomic change to previous change record (<a href="{% url 'extras:objectchange' pk=prev_change.pk %}">{{ prev_change.pk }}</a>)
             {% else %}
                 <span class="text-muted">None</span>
             {% endif %}
-=======
-    <div class="row">
-        <div class="col-md-6">
-            <div class="panel panel-default">
-                <div class="panel-heading">
-                    <strong>Pre-Change Data</strong>
-                </div>
-                <div class="panel-body">
-                  {% if object.prechange_data %}
-                    <pre>{% for k, v in object.prechange_data.items %}{% spaceless %}
-                      <span{% if k in diff_removed %} style="background-color: #ffdce0"{% endif %}>{{ k }}: {{ v|render_json }}</span>
-                    {% endspaceless %}
-{% endfor %}</pre>
-                  {% elif non_atomic_change %}
-                    Warning: Comparing non-atomic change to previous change record (<a href="{% url 'extras:objectchange' pk=prev_change.pk %}">{{ prev_change.pk }}</a>)
-                  {% else %}
-                    <span class="text-muted">None</span>
-                  {% endif %}
-                </div>
->>>>>>> 7e481960
             </div>
         </div>
     </div>
