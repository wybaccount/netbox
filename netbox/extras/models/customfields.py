--- conflicted
+++ resolved
@@ -16,13 +16,8 @@
 from netbox.models import ChangeLoggedModel
 from utilities import filters
 from utilities.forms import (
-<<<<<<< HEAD
-    CSVChoiceField, DatePicker, DynamicModelChoiceField, DynamicModelMultipleChoiceField, LaxURLField,
-    StaticSelectMultiple, StaticSelect, add_blank_choice,
-=======
-    CSVChoiceField, CSVMultipleChoiceField, DatePicker, LaxURLField, StaticSelectMultiple, StaticSelect,
-    add_blank_choice,
->>>>>>> b584f092
+    CSVChoiceField, CSVMultipleChoiceField, DatePicker, DynamicModelChoiceField, DynamicModelMultipleChoiceField,
+    LaxURLField, StaticSelectMultiple, StaticSelect, add_blank_choice,
 )
 from utilities.querysets import RestrictedQuerySet
 from utilities.validators import validate_regex
