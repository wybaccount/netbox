import django_tables2 as tables
from django_tables2.utils import Accessor

<<<<<<< HEAD
from utilities.tables import BaseTable, BooleanColumn, ColorColumn, ToggleColumn
from .models import ConfigContext, ObjectChange, JobResult, Tag, TaggedItem
=======
from utilities.tables import BaseTable, BooleanColumn, ButtonsColumn, ColorColumn, ToggleColumn
from .models import ConfigContext, ObjectChange, Tag, TaggedItem
>>>>>>> 8d7377ba

TAGGED_ITEM = """
{% if value.get_absolute_url %}
    <a href="{{ value.get_absolute_url }}">{{ value }}</a>
{% else %}
    {{ value }}
{% endif %}
"""

CONFIGCONTEXT_ACTIONS = """
{% if perms.extras.change_configcontext %}
    <a href="{% url 'extras:configcontext_edit' pk=record.pk %}" class="btn btn-xs btn-warning"><i class="glyphicon glyphicon-pencil" aria-hidden="true"></i></a>
{% endif %}
{% if perms.extras.delete_configcontext %}
    <a href="{% url 'extras:configcontext_delete' pk=record.pk %}" class="btn btn-xs btn-danger"><i class="glyphicon glyphicon-trash" aria-hidden="true"></i></a>
{% endif %}
"""

OBJECTCHANGE_TIME = """
<a href="{{ record.get_absolute_url }}">{{ value|date:"SHORT_DATETIME_FORMAT" }}</a>
"""

OBJECTCHANGE_ACTION = """
{% if record.action == 'create' %}
    <span class="label label-success">Created</span>
{% elif record.action == 'update' %}
    <span class="label label-primary">Updated</span>
{% elif record.action == 'delete' %}
    <span class="label label-danger">Deleted</span>
{% endif %}
"""

OBJECTCHANGE_OBJECT = """
{% if record.action != 3 and record.changed_object.get_absolute_url %}
    <a href="{{ record.changed_object.get_absolute_url }}">{{ record.object_repr }}</a>
{% elif record.action != 3 and record.related_object.get_absolute_url %}
    <a href="{{ record.related_object.get_absolute_url }}">{{ record.object_repr }}</a>
{% else %}
    {{ record.object_repr }}
{% endif %}
"""

OBJECTCHANGE_REQUEST_ID = """
<a href="{% url 'extras:objectchange_list' %}?request_id={{ value }}">{{ value }}</a>
"""


class TagTable(BaseTable):
    pk = ToggleColumn()
    color = ColorColumn()
    actions = ButtonsColumn(Tag, pk_field='slug')

    class Meta(BaseTable.Meta):
        model = Tag
        fields = ('pk', 'name', 'items', 'slug', 'color', 'description', 'actions')


class TaggedItemTable(BaseTable):
    content_object = tables.TemplateColumn(
        template_code=TAGGED_ITEM,
        orderable=False,
        verbose_name='Object'
    )
    content_type = tables.Column(
        verbose_name='Type'
    )

    class Meta(BaseTable.Meta):
        model = TaggedItem
        fields = ('content_object', 'content_type')


class ConfigContextTable(BaseTable):
    pk = ToggleColumn()
    name = tables.LinkColumn()
    is_active = BooleanColumn(
        verbose_name='Active'
    )

    class Meta(BaseTable.Meta):
        model = ConfigContext
        fields = (
            'pk', 'name', 'weight', 'is_active', 'description', 'regions', 'sites', 'roles', 'platforms',
            'cluster_groups', 'clusters', 'tenant_groups', 'tenants',
        )
        default_columns = ('pk', 'name', 'weight', 'is_active', 'description')


class ObjectChangeTable(BaseTable):
    time = tables.TemplateColumn(
        template_code=OBJECTCHANGE_TIME
    )
    action = tables.TemplateColumn(
        template_code=OBJECTCHANGE_ACTION
    )
    changed_object_type = tables.Column(
        verbose_name='Type'
    )
    object_repr = tables.TemplateColumn(
        template_code=OBJECTCHANGE_OBJECT,
        verbose_name='Object'
    )
    request_id = tables.TemplateColumn(
        template_code=OBJECTCHANGE_REQUEST_ID,
        verbose_name='Request ID'
    )

    class Meta(BaseTable.Meta):
        model = ObjectChange
        fields = ('time', 'user_name', 'action', 'changed_object_type', 'object_repr', 'request_id')<|MERGE_RESOLUTION|>--- conflicted
+++ resolved
@@ -1,13 +1,8 @@
 import django_tables2 as tables
 from django_tables2.utils import Accessor
 
-<<<<<<< HEAD
-from utilities.tables import BaseTable, BooleanColumn, ColorColumn, ToggleColumn
+from utilities.tables import BaseTable, BooleanColumn, ButtonsColumn, ColorColumn, ToggleColumn
 from .models import ConfigContext, ObjectChange, JobResult, Tag, TaggedItem
-=======
-from utilities.tables import BaseTable, BooleanColumn, ButtonsColumn, ColorColumn, ToggleColumn
-from .models import ConfigContext, ObjectChange, Tag, TaggedItem
->>>>>>> 8d7377ba
 
 TAGGED_ITEM = """
 {% if value.get_absolute_url %}
