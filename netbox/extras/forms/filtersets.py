--- conflicted
+++ resolved
@@ -32,11 +32,7 @@
 class CustomFieldFilterForm(FilterForm):
     fieldsets = (
         (None, ('q',)),
-<<<<<<< HEAD
-        ('Attributes', ('content_types', 'type', 'group_name', 'weight', 'required', 'ui_visibility')),
-=======
-        ('Attributes', ('type', 'content_type_id', 'weight', 'required')),
->>>>>>> a40ab9ff
+        ('Attributes', ('type', 'content_type_id', 'group_name', 'weight', 'required', 'ui_visibility')),
     )
     content_type_id = ContentTypeMultipleChoiceField(
         queryset=ContentType.objects.all(),
