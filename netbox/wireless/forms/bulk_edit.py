from django import forms
from django.utils.translation import gettext as _

from dcim.choices import LinkStatusChoices
from ipam.models import VLAN
from netbox.forms import NetBoxModelBulkEditForm
from tenancy.models import Tenant
from utilities.forms import add_blank_choice, CommentField, DynamicModelChoiceField
from wireless.choices import *
from wireless.constants import SSID_MAX_LENGTH
from wireless.models import *

__all__ = (
    'WirelessLANBulkEditForm',
    'WirelessLANGroupBulkEditForm',
    'WirelessLinkBulkEditForm',
)


class WirelessLANGroupBulkEditForm(NetBoxModelBulkEditForm):
    parent = DynamicModelChoiceField(
        queryset=WirelessLANGroup.objects.all(),
        required=False
    )
    description = forms.CharField(
        max_length=200,
        required=False
    )

    model = WirelessLANGroup
    fieldsets = (
        (None, ('parent', 'description')),
    )
    nullable_fields = ('parent', 'description')


class WirelessLANBulkEditForm(NetBoxModelBulkEditForm):
    status = forms.ChoiceField(
        choices=add_blank_choice(WirelessLANStatusChoices),
        required=False
    )
    group = DynamicModelChoiceField(
        queryset=WirelessLANGroup.objects.all(),
        required=False
    )
    vlan = DynamicModelChoiceField(
        queryset=VLAN.objects.all(),
        required=False,
        label=_('VLAN')
    )
    ssid = forms.CharField(
        max_length=SSID_MAX_LENGTH,
        required=False,
        label=_('SSID')
    )
    tenant = DynamicModelChoiceField(
        queryset=Tenant.objects.all(),
        required=False
    )
    auth_type = forms.ChoiceField(
        choices=add_blank_choice(WirelessAuthTypeChoices),
        required=False
    )
    auth_cipher = forms.ChoiceField(
        choices=add_blank_choice(WirelessAuthCipherChoices),
        required=False
    )
    auth_psk = forms.CharField(
        required=False,
        label=_('Pre-shared key')
    )
    description = forms.CharField(
        max_length=200,
        required=False
    )
    comments = CommentField(
<<<<<<< HEAD
        widget=forms.Textarea,
=======
>>>>>>> 520493c7
        label='Comments'
    )

    model = WirelessLAN
    fieldsets = (
        (None, ('group', 'ssid', 'status', 'vlan', 'tenant', 'description')),
        ('Authentication', ('auth_type', 'auth_cipher', 'auth_psk')),
    )
    nullable_fields = (
        'ssid', 'group', 'vlan', 'tenant', 'description', 'auth_type', 'auth_cipher', 'auth_psk', 'comments',
    )


class WirelessLinkBulkEditForm(NetBoxModelBulkEditForm):
    ssid = forms.CharField(
        max_length=SSID_MAX_LENGTH,
        required=False,
        label=_('SSID')
    )
    status = forms.ChoiceField(
        choices=add_blank_choice(LinkStatusChoices),
        required=False
    )
    tenant = DynamicModelChoiceField(
        queryset=Tenant.objects.all(),
        required=False
    )
    auth_type = forms.ChoiceField(
        choices=add_blank_choice(WirelessAuthTypeChoices),
        required=False
    )
    auth_cipher = forms.ChoiceField(
        choices=add_blank_choice(WirelessAuthCipherChoices),
        required=False
    )
    auth_psk = forms.CharField(
        required=False,
        label=_('Pre-shared key')
    )
    description = forms.CharField(
        max_length=200,
        required=False
    )
    comments = CommentField(
<<<<<<< HEAD
        widget=forms.Textarea,
=======
>>>>>>> 520493c7
        label='Comments'
    )

    model = WirelessLink
    fieldsets = (
        (None, ('ssid', 'status', 'tenant', 'description')),
        ('Authentication', ('auth_type', 'auth_cipher', 'auth_psk'))
    )
    nullable_fields = (
        'ssid', 'tenant', 'description', 'auth_type', 'auth_cipher', 'auth_psk', 'comments',
    )<|MERGE_RESOLUTION|>--- conflicted
+++ resolved
@@ -74,10 +74,6 @@
         required=False
     )
     comments = CommentField(
-<<<<<<< HEAD
-        widget=forms.Textarea,
-=======
->>>>>>> 520493c7
         label='Comments'
     )
 
@@ -122,10 +118,6 @@
         required=False
     )
     comments = CommentField(
-<<<<<<< HEAD
-        widget=forms.Textarea,
-=======
->>>>>>> 520493c7
         label='Comments'
     )
 
