#########################
#                       #
#   Required settings   #
#                       #
#########################

# This is a list of valid fully-qualified domain names (FQDNs) for the NetBox server. NetBox will not permit write
# access to the server via any other hostnames. The first FQDN in the list will be treated as the preferred name.
#
# Example: ALLOWED_HOSTS = ['netbox.example.com', 'netbox.internal.local']
ALLOWED_HOSTS = []

# PostgreSQL database configuration. See the Django documentation for a complete list of available parameters:
#   https://docs.djangoproject.com/en/stable/ref/settings/#databases
DATABASE = {
    'NAME': 'netbox',         # Database name
    'USER': '',               # PostgreSQL username
    'PASSWORD': '',           # PostgreSQL password
    'HOST': 'localhost',      # Database server
    'PORT': '',               # Database port (leave blank for default)
    'CONN_MAX_AGE': 300,      # Max database connection age
}

# Redis database settings. Redis is used for caching and for queuing background tasks such as webhook events. A separate
# configuration exists for each. Full connection details are required in both sections, and it is strongly recommended
# to use two separate database IDs.
REDIS = {
    'tasks': {
        'HOST': 'localhost',
        'PORT': 6379,
        # Comment out `HOST` and `PORT` lines and uncomment the following if using Redis Sentinel
        # 'SENTINELS': [('mysentinel.redis.example.com', 6379)],
        # 'SENTINEL_SERVICE': 'netbox',
        'PASSWORD': '',
        'DATABASE': 0,
        'DEFAULT_TIMEOUT': 300,
        'SSL': False,
    },
    'caching': {
        'HOST': 'localhost',
        'PORT': 6379,
        # Comment out `HOST` and `PORT` lines and uncomment the following if using Redis Sentinel
        # 'SENTINELS': [('mysentinel.redis.example.com', 6379)],
        # 'SENTINEL_SERVICE': 'netbox',
        'PASSWORD': '',
        'DATABASE': 1,
        'DEFAULT_TIMEOUT': 300,
        'SSL': False,
    }
}

# This key is used for secure generation of random numbers and strings. It must never be exposed outside of this file.
# For optimal security, SECRET_KEY should be at least 50 characters in length and contain a mix of letters, numbers, and
# symbols. NetBox will not run without this defined. For more information, see
# https://docs.djangoproject.com/en/stable/ref/settings/#std:setting-SECRET_KEY
SECRET_KEY = ''


#########################
#                       #
#   Optional settings   #
#                       #
#########################

# Specify one or more name and email address tuples representing NetBox administrators. These people will be notified of
# application errors (assuming correct email settings are provided).
ADMINS = [
    # ['John Doe', 'jdoe@example.com'],
]

# Optionally display a persistent banner at the top and/or bottom of every page. HTML is allowed. To display the same
# content in both banners, define BANNER_TOP and set BANNER_BOTTOM = BANNER_TOP.
BANNER_TOP = ''
BANNER_BOTTOM = ''

# Text to include on the login page above the login form. HTML is allowed.
BANNER_LOGIN = ''

# Base URL path if accessing NetBox within a directory. For example, if installed at http://example.com/netbox/, set:
# BASE_PATH = 'netbox/'
BASE_PATH = ''

# Cache timeout in seconds. Set to 0 to dissable caching. Defaults to 900 (15 minutes)
CACHE_TIMEOUT = 900

# Maximum number of days to retain logged changes. Set to 0 to retain changes indefinitely. (Default: 90)
CHANGELOG_RETENTION = 90

# API Cross-Origin Resource Sharing (CORS) settings. If CORS_ORIGIN_ALLOW_ALL is set to True, all origins will be
# allowed. Otherwise, define a list of allowed origins using either CORS_ORIGIN_WHITELIST or
# CORS_ORIGIN_REGEX_WHITELIST. For more information, see https://github.com/ottoyiu/django-cors-headers
CORS_ORIGIN_ALLOW_ALL = False
CORS_ORIGIN_WHITELIST = [
    # 'https://hostname.example.com',
]
CORS_ORIGIN_REGEX_WHITELIST = [
    # r'^(https?://)?(\w+\.)?example\.com$',
]

# Set to True to enable server debugging. WARNING: Debugging introduces a substantial performance penalty and may reveal
# sensitive information about your installation. Only enable debugging while performing testing. Never enable debugging
# on a production system.
DEBUG = False

# Email settings
EMAIL = {
    'SERVER': 'localhost',
    'PORT': 25,
    'USERNAME': '',
    'PASSWORD': '',
    'TIMEOUT': 10,  # seconds
    'FROM_EMAIL': '',
}

# Enforcement of unique IP space can be toggled on a per-VRF basis. To enforce unique IP space within the global table
# (all prefixes and IP addresses not assigned to a VRF), set ENFORCE_GLOBAL_UNIQUE to True.
ENFORCE_GLOBAL_UNIQUE = False

# Exempt certain models from the enforcement of view permissions. Models listed here will be viewable by all users and
# by anonymous users. List models in the form `<app>.<model>`. Add '*' to this list to exempt all models.
EXEMPT_VIEW_PERMISSIONS = [
    # 'dcim.site',
    # 'dcim.region',
    # 'ipam.prefix',
]

# Enable custom logging. Please see the Django documentation for detailed guidance on configuring custom logs:
#   https://docs.djangoproject.com/en/stable/topics/logging/
LOGGING = {}

# Setting this to True will permit only authenticated users to access any part of NetBox. By default, anonymous users
# are permitted to access most data in NetBox (excluding secrets) but not make any changes.
LOGIN_REQUIRED = False

# The length of time (in seconds) for which a user will remain logged into the web UI before being prompted to
# re-authenticate. (Default: 1209600 [14 days])
LOGIN_TIMEOUT = None

# Setting this to True will display a "maintenance mode" banner at the top of every page.
MAINTENANCE_MODE = False

# An API consumer can request an arbitrary number of objects =by appending the "limit" parameter to the URL (e.g.
# "?limit=1000"). This setting defines the maximum limit. Setting it to 0 or None will allow an API consumer to request
# all objects by specifying "?limit=0".
MAX_PAGE_SIZE = 1000

# The file path where uploaded media such as image attachments are stored. A trailing slash is not needed. Note that
# the default value of this setting is derived from the installed location.
# MEDIA_ROOT = '/opt/netbox/netbox/media'

# By default uploaded media is stored on the local filesystem. Using Django-storages is also supported. Provide the
# class path of the storage driver in STORAGE_BACKEND and any configuration options in STORAGE_CONFIG. For example:
# STORAGE_BACKEND = 'storages.backends.s3boto3.S3Boto3Storage'
# STORAGE_CONFIG = {
#     'AWS_ACCESS_KEY_ID': 'Key ID',
#     'AWS_SECRET_ACCESS_KEY': 'Secret',
#     'AWS_STORAGE_BUCKET_NAME': 'netbox',
#     'AWS_S3_REGION_NAME': 'eu-west-1',
# }

# Expose Prometheus monitoring metrics at the HTTP endpoint '/metrics'
METRICS_ENABLED = False

# Credentials that NetBox will uses to authenticate to devices when connecting via NAPALM.
NAPALM_USERNAME = ''
NAPALM_PASSWORD = ''

# NAPALM timeout (in seconds). (Default: 30)
NAPALM_TIMEOUT = 30

# NAPALM optional arguments (see http://napalm.readthedocs.io/en/latest/support/#optional-arguments). Arguments must
# be provided as a dictionary.
NAPALM_ARGS = {}

# Determine how many objects to display per page within a list. (Default: 50)
PAGINATE_COUNT = 50

# When determining the primary IP address for a device, IPv6 is preferred over IPv4 by default. Set this to True to
# prefer IPv4 instead.
PREFER_IPV4 = False

<<<<<<< HEAD
# Remote authentication support
REMOTE_AUTH_ENABLED = False
REMOTE_AUTH_BACKEND = 'utilities.auth_backends.RemoteUserBackend'
REMOTE_AUTH_HEADER = 'HTTP_REMOTE_USER'
REMOTE_AUTH_AUTO_CREATE_USER = True
REMOTE_AUTH_DEFAULT_GROUPS = []
REMOTE_AUTH_DEFAULT_PERMISSIONS = []
=======
# This determines how often the GitHub API is called to check the latest release of NetBox. Must be at least 1 hour.
RELEASE_CHECK_TIMEOUT = 24 * 3600

# This repository is used to check whether there is a new release of NetBox available. Set to None to disable the
# version check or use the URL below to check for release in the official NetBox repository.
RELEASE_CHECK_URL = None
# RELEASE_CHECK_URL = 'https://api.github.com/repos/netbox-community/netbox/releases'
>>>>>>> dbbb2cda

# The file path where custom reports will be stored. A trailing slash is not needed. Note that the default value of
# this setting is derived from the installed location.
# REPORTS_ROOT = '/opt/netbox/netbox/reports'

# The file path where custom scripts will be stored. A trailing slash is not needed. Note that the default value of
# this setting is derived from the installed location.
# SCRIPTS_ROOT = '/opt/netbox/netbox/scripts'

# By default, NetBox will store session data in the database. Alternatively, a file path can be specified here to use
# local file storage instead. (This can be useful for enabling authentication on a standby instance with read-only
# database access.) Note that the user as which NetBox runs must have read and write permissions to this path.
SESSION_FILE_PATH = None

# Time zone (default: UTC)
TIME_ZONE = 'UTC'

# Date/time formatting. See the following link for supported formats:
# https://docs.djangoproject.com/en/stable/ref/templates/builtins/#date
DATE_FORMAT = 'N j, Y'
SHORT_DATE_FORMAT = 'Y-m-d'
TIME_FORMAT = 'g:i a'
SHORT_TIME_FORMAT = 'H:i:s'
DATETIME_FORMAT = 'N j, Y g:i a'
SHORT_DATETIME_FORMAT = 'Y-m-d H:i'<|MERGE_RESOLUTION|>--- conflicted
+++ resolved
@@ -179,7 +179,6 @@
 # prefer IPv4 instead.
 PREFER_IPV4 = False
 
-<<<<<<< HEAD
 # Remote authentication support
 REMOTE_AUTH_ENABLED = False
 REMOTE_AUTH_BACKEND = 'utilities.auth_backends.RemoteUserBackend'
@@ -187,7 +186,7 @@
 REMOTE_AUTH_AUTO_CREATE_USER = True
 REMOTE_AUTH_DEFAULT_GROUPS = []
 REMOTE_AUTH_DEFAULT_PERMISSIONS = []
-=======
+
 # This determines how often the GitHub API is called to check the latest release of NetBox. Must be at least 1 hour.
 RELEASE_CHECK_TIMEOUT = 24 * 3600
 
@@ -195,7 +194,6 @@
 # version check or use the URL below to check for release in the official NetBox repository.
 RELEASE_CHECK_URL = None
 # RELEASE_CHECK_URL = 'https://api.github.com/repos/netbox-community/netbox/releases'
->>>>>>> dbbb2cda
 
 # The file path where custom reports will be stored. A trailing slash is not needed. Note that the default value of
 # this setting is derived from the installed location.
